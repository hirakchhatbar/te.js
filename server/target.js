--- conflicted
+++ resolved
@@ -84,7 +84,6 @@
     this.targetMiddlewares = this.targetMiddlewares.concat(validMiddlewares);
   }
 
-<<<<<<< HEAD
   withCache(id = 'tejas-cache', ttl = Infinity) {
     this.cacheConfig = { enabled: true, id, ttl };
     return this;
@@ -95,7 +94,16 @@
     return this;
   }
 
-=======
+  withCache(id = 'tejas-cache', ttl = Infinity) {
+    this.cacheConfig = { enabled: true, id, ttl };
+    return this;
+  }
+
+  purgeCache(id = 'tejas-cache') {
+    this.cacheConfig = { enabled: false, id, purge: true };
+    return this;
+  }
+
   /**
    * Registers a new endpoint under this target.
    *
@@ -124,7 +132,6 @@
    *   }
    * );
    */
->>>>>>> fe58031f
   register() {
     let args = arguments;
     if (!args) return;
