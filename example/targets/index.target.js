--- conflicted
+++ resolved
@@ -2,23 +2,9 @@
 
 const target = new Target();
 
-<<<<<<< HEAD
-target.withCache("group-id").register('/hello', (ammo) => {
-  ammo.fire({
-    status: 200,
-    body: 'Hello, World!',
-  });
-});
-
-target.purgeCache("group-id").register('/hello', (ammo) => {
-  ammo.fire({
-    status: 200,
-    body: 'Hello, World!',
-=======
 target.register('/', (ammo) => {
   ammo.fire({
     status: 200,
     body: listAllEndpoints(false),
->>>>>>> c35625ce
   });
 });